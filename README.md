#rust-clippy
[![Build Status](https://travis-ci.org/Manishearth/rust-clippy.svg?branch=master)](https://travis-ci.org/Manishearth/rust-clippy)

A collection of lints that give helpful tips to newbies and catch oversights.

##Lints
Lints included in this crate:

<<<<<<< HEAD
 - `single_match`: Warns when a match statement with a single nontrivial arm (i.e, where the other arm is `_ => {}`) is used, and recommends `if let` instead.
 - `box_vec`: Warns on usage of `Box<Vec<T>>`
 - `linkedlist`: Warns on usage of `LinkedList`
 - `str_to_string`: Warns on usage of `str::to_string()`
 - `toplevel_ref_arg`: Warns when a function argument is declared `ref` (i.e. `fn foo(ref x: u8)`, but not `fn foo((ref x, ref y): (u8, u8))`)
 - `eq_op`: Warns on equal operands on both sides of a comparison or bitwise combination
 - `bad_bit_mask`: Denies expressions of the form `_ & mask == select` that will only ever return `true` or `false` (because in the example `select` containing bits that `mask` doesn't have)
 - `ineffective_bit_mask`: Warns on expressions where a bit mask will be rendered useless by a comparison, e.g. `(x | 1) > 2`
 - `needless_bool` : Warns on if-statements with plain booleans in the then- and else-clause, e.g. `if p { true } else { false }`
 - `ptr_arg`: Warns on fn arguments of the type `&Vec<...>` or `&String`, suggesting to use `&[...]` or `&str` instead, respectively
 - `approx_constant`: Warns if the approximate of a known float constant (in `std::f64::consts` or `std::f32::consts`) is found and suggests to use the constant
 - `cmp_nan`: Denies comparisons to NAN (which will always return false, which is probably not intended)
 - `float_cmp`: Warns on `==` or `!=` comparisons of floaty typed values. As floating-point operations usually involve rounding errors, it is always better to check for approximate equality within some small bounds
 - `precedence`: Warns on expressions where precedence may trip up the unwary reader of the source and suggests adding parenthesis, e.g. `x << 2 + y` will be parsed as `x << (2 + y)`
 - `redundant_closure`: Warns on usage of eta-reducible closures like `|a| foo(a)` (which can be written as just `foo`)
 - `identity_op`: Warns on identity operations like `x + 0` or `y / 1` (which can be reduced to `x` and `y`, respectively)
 - `mut_mut`: Warns on `&mut &mut` which is either a copy'n'paste error, or shows a fundamental misunderstanding of references
 - `len_zero`: Warns on `_.len() == 0` and suggests using `_.is_empty()` (or similar comparisons with `>` or `!=`)
 - `len_without_is_empty`: Warns on traits or impls that have a `.len()` but no `.is_empty()` method
 - `cmp_owned`: Warns on creating owned instances for comparing with others, e.g. `x == "foo".to_string()`
 - `inline_always`: Warns on `#[inline(always)]`, because in most cases it is a bad idea
 - `collapsible_if`: Warns on cases where two nested `if`-expressions can be collapsed into one, e.g. `if x { if y { foo() } }` can be written as `if x && y { foo() }`
 - `zero_width_space`: Warns on encountering a unicode zero-width space
 - `string_add_assign`: Warns on `x = x + ..` where `x` is a `String` and suggests using `push_str(..)` instead. Allowed by default.
 - `string_add`: Matches `x + ..` where `x` is a `String` and where `string_add_assign` doesn't warn. Allowed by default.
 - `needless_return`: Warns on using `return expr;` when a simple `expr` would suffice.
 - `let_and_return`: Warns on doing `let x = expr; x` at the end of a function.
 - `option_unwrap_used`: Warns when `Option.unwrap()` is used, and suggests `.expect()`.
 - `result_unwrap_used`: Warns when `Result.unwrap()` is used (silent by default).
 - `modulo_one`: Warns on taking a number modulo 1, which always has a result of 0.
=======
name                 | default | meaning
---------------------|---------|-----------------------------------------------------------------------------------------------------------------------------------------------------------------------------
approx_constant      | warn    | the approximate of a known float constant (in `std::f64::consts` or `std::f32::consts`) is found; suggests to use the constant
bad_bit_mask         | deny    | expressions of the form `_ & mask == select` that will only ever return `true` or `false` (because in the example `select` containing bits that `mask` doesn't have)
box_vec              | warn    | usage of `Box<Vec<T>>`, vector elements are already on the heap
cmp_nan              | deny    | comparisons to NAN (which will always return false, which is probably not intended)
cmp_owned            | warn    | creating owned instances for comparing with others, e.g. `x == "foo".to_string()`
collapsible_if       | warn    | two nested `if`-expressions can be collapsed into one, e.g. `if x { if y { foo() } }` can be written as `if x && y { foo() }`
eq_op                | warn    | equal operands on both sides of a comparison or bitwise combination (e.g. `x == x`)
float_cmp            | warn    | using `==` or `!=` on float values (as floating-point operations usually involve rounding errors, it is always better to check for approximate equality within small bounds)
identity_op          | warn    | using identity operations, e.g. `x + 0` or `y / 1`
ineffective_bit_mask | warn    | expressions where a bit mask will be rendered useless by a comparison, e.g. `(x | 1) > 2`
inline_always        | warn    | `#[inline(always)]` is a bad idea in most cases
len_without_is_empty | warn    | traits and impls that have `.len()` but not `.is_empty()`
len_zero             | warn    | checking `.len() == 0` or `.len() > 0` (or similar) when `.is_empty()` could be used instead
let_and_return       | warn    | creating a let-binding and then immediately returning it like `let x = expr; x` at the end of a function
let_unit_value       | warn    | creating a let binding to a value of unit type, which usually can't be used afterwards
linkedlist           | warn    | usage of LinkedList, usually a vector is faster, or a more specialized data structure like a RingBuf
modulo_one           | warn    | taking a number modulo 1, which always returns 0
mut_mut              | warn    | usage of double-mut refs, e.g. `&mut &mut ...` (either copy'n'paste error, or shows a fundamental misunderstanding of references)
needless_bool        | warn    | if-statements with plain booleans in the then- and else-clause, e.g. `if p { true } else { false }`
needless_lifetimes   | warn    | using explicit lifetimes for references in function arguments when elision rules would allow omitting them
needless_range_loop  | warn    | for-looping over a range of indices where an iterator over items would do
needless_return      | warn    | using a return statement like `return expr;` where an expression would suffice
non_ascii_literal    | allow   | using any literal non-ASCII chars in a string literal; suggests using the \\u escape instead
option_unwrap_used   | warn    | using `Option.unwrap()`, which should at least get a better message using `expect()`
precedence           | warn    | expressions where precedence may trip up the unwary reader of the source; suggests adding parentheses, e.g. `x << 2 + y` will be parsed as `x << (2 + y)`
ptr_arg              | allow   | fn arguments of the type `&Vec<...>` or `&String`, suggesting to use `&[...]` or `&str` instead, respectively
redundant_closure    | warn    | using redundant closures, i.e. `|a| foo(a)` (which can be written as just `foo`)
result_unwrap_used   | allow   | using `Result.unwrap()`, which might be better handled
single_match         | warn    | a match statement with a single nontrivial arm (i.e, where the other arm is `_ => {}`) is used; recommends `if let` instead
str_to_string        | warn    | using `to_string()` on a str, which should be `to_owned()`
string_add_assign    | warn    | using `x = x + ..` where x is a `String`; suggests using `push_str()` instead
string_to_string     | warn    | calling `String.to_string()` which is a no-op
toplevel_ref_arg     | warn    | a function argument is declared `ref` (i.e. `fn foo(ref x: u8)`, but not `fn foo((ref x, ref y): (u8, u8))`)
zero_width_space     | deny    | using a zero-width space in a string literal, which is confusing
>>>>>>> ea0cf2a2

To use, add the following lines to your Cargo.toml:

```
[dependencies]
clippy = "*"
```

More to come, please [file an issue](https://github.com/Manishearth/rust-clippy/issues) if you have ideas!

##Usage

Compiler plugins are highly unstable and will only work with a nightly Rust for now. Since stable Rust is backwards compatible, you should be able to compile your stable programs with nightly Rust with clippy plugged in to circumvent this.

Add in your `Cargo.toml`:
```toml
[dependencies.clippy]
git = "https://github.com/Manishearth/rust-clippy"
```

Sample `main.rs`:
```rust
#![feature(plugin)]

#![plugin(clippy)]


fn main(){
    let x = Some(1u8);
    match x {
        Some(y) => println!("{:?}", y),
        _ => ()
    }
}
```

Produce this warning:
```
src/main.rs:8:5: 11:6 warning: You seem to be trying to use match for destructuring a single type. Did you mean to use `if let`?, #[warn(single_match)] on by default
src/main.rs:8     match x {
src/main.rs:9         Some(y) => println!("{:?}", y),
src/main.rs:10         _ => ()
src/main.rs:11     }
src/main.rs:8:5: 11:6 help: Try
if let Some(y) = x { println!("{:?}", y) }
```

You can add options  to `allow`/`warn`/`deny`:
- the whole set using the `clippy` lint group (`#![deny(clippy)]`, etc)
- only some lints (`#![deny(single_match, box_vec)]`, etc)
- `allow`/`warn`/`deny` can be limited to a single function or module using `#[allow(...)]`, etc

Note: `deny` produces errors instead of warnings

To have cargo compile your crate with clippy without needing `#![plugin(clippy)]`
in your code, you can use:

```
cargo rustc -- -L /path/to/clippy_so -Z extra-plugins=clippy
```

##License
Licensed under [MPL](https://www.mozilla.org/MPL/2.0/). If you're having issues with the license, let me know and I'll try to change it to something more permissive.<|MERGE_RESOLUTION|>--- conflicted
+++ resolved
@@ -6,38 +6,6 @@
 ##Lints
 Lints included in this crate:
 
-<<<<<<< HEAD
- - `single_match`: Warns when a match statement with a single nontrivial arm (i.e, where the other arm is `_ => {}`) is used, and recommends `if let` instead.
- - `box_vec`: Warns on usage of `Box<Vec<T>>`
- - `linkedlist`: Warns on usage of `LinkedList`
- - `str_to_string`: Warns on usage of `str::to_string()`
- - `toplevel_ref_arg`: Warns when a function argument is declared `ref` (i.e. `fn foo(ref x: u8)`, but not `fn foo((ref x, ref y): (u8, u8))`)
- - `eq_op`: Warns on equal operands on both sides of a comparison or bitwise combination
- - `bad_bit_mask`: Denies expressions of the form `_ & mask == select` that will only ever return `true` or `false` (because in the example `select` containing bits that `mask` doesn't have)
- - `ineffective_bit_mask`: Warns on expressions where a bit mask will be rendered useless by a comparison, e.g. `(x | 1) > 2`
- - `needless_bool` : Warns on if-statements with plain booleans in the then- and else-clause, e.g. `if p { true } else { false }`
- - `ptr_arg`: Warns on fn arguments of the type `&Vec<...>` or `&String`, suggesting to use `&[...]` or `&str` instead, respectively
- - `approx_constant`: Warns if the approximate of a known float constant (in `std::f64::consts` or `std::f32::consts`) is found and suggests to use the constant
- - `cmp_nan`: Denies comparisons to NAN (which will always return false, which is probably not intended)
- - `float_cmp`: Warns on `==` or `!=` comparisons of floaty typed values. As floating-point operations usually involve rounding errors, it is always better to check for approximate equality within some small bounds
- - `precedence`: Warns on expressions where precedence may trip up the unwary reader of the source and suggests adding parenthesis, e.g. `x << 2 + y` will be parsed as `x << (2 + y)`
- - `redundant_closure`: Warns on usage of eta-reducible closures like `|a| foo(a)` (which can be written as just `foo`)
- - `identity_op`: Warns on identity operations like `x + 0` or `y / 1` (which can be reduced to `x` and `y`, respectively)
- - `mut_mut`: Warns on `&mut &mut` which is either a copy'n'paste error, or shows a fundamental misunderstanding of references
- - `len_zero`: Warns on `_.len() == 0` and suggests using `_.is_empty()` (or similar comparisons with `>` or `!=`)
- - `len_without_is_empty`: Warns on traits or impls that have a `.len()` but no `.is_empty()` method
- - `cmp_owned`: Warns on creating owned instances for comparing with others, e.g. `x == "foo".to_string()`
- - `inline_always`: Warns on `#[inline(always)]`, because in most cases it is a bad idea
- - `collapsible_if`: Warns on cases where two nested `if`-expressions can be collapsed into one, e.g. `if x { if y { foo() } }` can be written as `if x && y { foo() }`
- - `zero_width_space`: Warns on encountering a unicode zero-width space
- - `string_add_assign`: Warns on `x = x + ..` where `x` is a `String` and suggests using `push_str(..)` instead. Allowed by default.
- - `string_add`: Matches `x + ..` where `x` is a `String` and where `string_add_assign` doesn't warn. Allowed by default.
- - `needless_return`: Warns on using `return expr;` when a simple `expr` would suffice.
- - `let_and_return`: Warns on doing `let x = expr; x` at the end of a function.
- - `option_unwrap_used`: Warns when `Option.unwrap()` is used, and suggests `.expect()`.
- - `result_unwrap_used`: Warns when `Result.unwrap()` is used (silent by default).
- - `modulo_one`: Warns on taking a number modulo 1, which always has a result of 0.
-=======
 name                 | default | meaning
 ---------------------|---------|-----------------------------------------------------------------------------------------------------------------------------------------------------------------------------
 approx_constant      | warn    | the approximate of a known float constant (in `std::f64::consts` or `std::f32::consts`) is found; suggests to use the constant
@@ -70,11 +38,11 @@
 result_unwrap_used   | allow   | using `Result.unwrap()`, which might be better handled
 single_match         | warn    | a match statement with a single nontrivial arm (i.e, where the other arm is `_ => {}`) is used; recommends `if let` instead
 str_to_string        | warn    | using `to_string()` on a str, which should be `to_owned()`
-string_add_assign    | warn    | using `x = x + ..` where x is a `String`; suggests using `push_str()` instead
+string_add           | allow   | using `x = x + ..` where x is a `String`; suggests using `push_str()` instead
+string_add_assign    | allow   | expressions of the form `x = x + ..` where x is a `String`
 string_to_string     | warn    | calling `String.to_string()` which is a no-op
 toplevel_ref_arg     | warn    | a function argument is declared `ref` (i.e. `fn foo(ref x: u8)`, but not `fn foo((ref x, ref y): (u8, u8))`)
 zero_width_space     | deny    | using a zero-width space in a string literal, which is confusing
->>>>>>> ea0cf2a2
 
 To use, add the following lines to your Cargo.toml:
 
